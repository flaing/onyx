--- conflicted
+++ resolved
@@ -31,11 +31,4 @@
 
 (defmethod extensions/fire-side-effects! :kill-job
   [{:keys [args]} old new diff state]
-<<<<<<< HEAD
-  (common/start-new-lifecycle old new diff state))
-=======
-  (if (executing-killed-job? diff old (:job args) (:id state))
-    (do (component/stop @(:lifecycle state))
-        (assoc state :lifecycle nil :job nil))
-    state))
->>>>>>> 39c5a653
+  (common/start-new-lifecycle old new diff state))