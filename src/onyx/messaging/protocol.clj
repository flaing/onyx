--- conflicted
+++ resolved
@@ -93,11 +93,7 @@
      :ack-val ack-val 
      :message message}))
 
-<<<<<<< HEAD
-(defn build-messages-msg-buf [compress-f ^ByteBufAllocator allocator messages] 
-=======
-(defn build-messages-msg-buf [messages] 
->>>>>>> 23d0043e
+(defn build-messages-msg-buf [compress-f messages] 
   (let [compressed-messages (map (fn [msg]
                                    (update-in msg [:message] compress-f))
                                  messages)
