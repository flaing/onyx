(ns ^:no-doc onyx.messaging.aeron
    (:require [clojure.core.async :refer [chan >!! <!! alts!! timeout close!]]
              [com.stuartsierra.component :as component]
              [taoensso.timbre :refer [fatal] :as timbre]
              [onyx.messaging.protocol-aeron :as protocol]
              [onyx.messaging.acking-daemon :as acker]
<<<<<<< HEAD
              [onyx.messaging.common :refer [choose-ip]]
=======
              [onyx.messaging.common :refer [bind-addr external-addr allowable-ports]]
              [onyx.compression.nippy :refer [decompress compress]]
>>>>>>> 23d0043e
              [onyx.extensions :as extensions])
    (:import [uk.co.real_logic.aeron Aeron FragmentAssemblyAdapter]
             [uk.co.real_logic.aeron Aeron$Context]
             [uk.co.real_logic.agrona.concurrent UnsafeBuffer]
             [uk.co.real_logic.agrona CloseHelper]
             [uk.co.real_logic.aeron.driver MediaDriver]
             [uk.co.real_logic.aeron.common.concurrent.logbuffer DataHandler]
             [uk.co.real_logic.agrona.concurrent BackoffIdleStrategy]
             [java.util.function Consumer]
             [java.util.concurrent TimeUnit]))

<<<<<<< HEAD
(defn handle-sent-message
  [inbound-ch decompress-f ^UnsafeBuffer buffer offset length header]
  (let [messages (protocol/read-messages-buf decompress-f buffer offset length)]
=======
(defrecord AeronPeerGroup [opts]
  component/Lifecycle
  (start [component]
    (taoensso.timbre/info "Starting Aeron Peer Group")
    (let [media-driver (MediaDriver/launch)]
      (assoc component :media-driver media-driver)))

  (stop [{:keys [media-driver] :as component}]
    (taoensso.timbre/info "Stopping Aeron Peer Group")
    (.close media-driver)
    (assoc component :media-driver nil)))

(defn aeron-peer-group [opts]
  (map->AeronPeerGroup {:opts opts}))

(defmethod extensions/assign-site-resources :aeron
  [config peer-site peer-sites]
  (let [used-ports (->> (vals peer-sites) 
                        (filter 
                          (fn [s]
                            (= (:aeron/external-addr peer-site) 
                               (:aeron/external-addr s))))
                        (map :aeron/port)
                        set)
        port (first (remove used-ports
                            (:aeron/ports peer-site)))]
    (assert port)
    {:aeron/port port}))

(defn handle-sent-message [inbound-ch ^UnsafeBuffer buffer offset length header]
  (let [messages (protocol/read-messages-buf buffer offset length)]
>>>>>>> 23d0043e
    (doseq [message messages]
      (>!! inbound-ch message))))

(defn handle-acker-message [daemon buffer offset length header]
  (let [thawed (protocol/read-acker-message buffer offset)]
    (acker/ack-message daemon
                       (:id thawed)
                       (:completion-id thawed)
                       (:ack-val thawed))))

(defn handle-completion-message [release-ch buffer offset length header]
  (let [completion-id (protocol/read-completion buffer offset)]
    (>!! release-ch completion-id)))

(defn data-handler [f]
  (FragmentAssemblyAdapter. 
    (proxy [DataHandler] []
      (onData [buffer offset length header]
        (f buffer offset length header)))))

(defn consumer [limit]
  (proxy [Consumer] []
    (accept [subscription]
      ;; TODO, evaluate different idle strategies.
      (let [strategy :high-latency-restart
            idle-strategy (case strategy 
                            :high-latency-restart (BackoffIdleStrategy.
                                                    100
                                                    10
                                                    (.toNanos TimeUnit/MICROSECONDS 10000)
                                                    (.toNanos TimeUnit/MICROSECONDS 100000))
                            :low-latency-restart (BackoffIdleStrategy.
                                                   100 
                                                   10
                                                   (.toNanos TimeUnit/MICROSECONDS 1)
                                                   (.toNanos TimeUnit/MICROSECONDS 100)))]
        (while (not (Thread/interrupted))
          (let [fragments-read (.poll ^uk.co.real_logic.aeron.Subscription subscription limit)]
            (.idle idle-strategy fragments-read)))))))

(def no-op-error-handler
  (proxy [Consumer] []
    (accept [_] (taoensso.timbre/warn "Conductor is down."))))

(defrecord AeronConnection [peer-group]
  component/Lifecycle

  (start [component]
    (taoensso.timbre/info "Starting Aeron")
<<<<<<< HEAD

    (let [inbound-ch (:inbound-ch (:messenger-buffer component))
          daemon (:acking-daemon component)
          decompress-f (:onyx.peer/decompress-fn-impl opts)
          compress-f (:onyx.peer/compress-fn-impl opts)
          release-ch (chan (clojure.core.async/dropping-buffer 100000))

          _ (prn (:opts component) opts)

          ;; TODO, correct port allocation
          port (+ 40000 (rand-int 10000))
          channel (format "udp://%s:%s" (choose-ip opts) port)

          rand-stream-id (fn [] (rand-int 1000000))
          send-stream-id (rand-stream-id)
          acker-stream-id (rand-stream-id)
          completion-stream-id (rand-stream-id)

          ctx (.errorHandler (Aeron$Context.) no-op-error-handler)
          aeron (Aeron/connect ctx)

          send-handler (data-handler (partial handle-sent-message inbound-ch decompress-f))
          acker-handler (data-handler (partial handle-acker-message daemon))
          completion-handler (data-handler (partial handle-completion-message release-ch))

          send-subscriber (.addSubscription aeron channel send-stream-id send-handler)
          acker-subscriber (.addSubscription aeron channel acker-stream-id acker-handler)
          completion-subscriber (.addSubscription aeron channel completion-stream-id completion-handler)
          accept-send-fut (future (try (.accept ^Consumer (consumer 10) send-subscriber) 
                                       (catch Exception e (fatal e))))
          accept-acker-fut (future (try (.accept ^Consumer (consumer 10) acker-subscriber) 
                                        (catch Exception e (fatal e))))
          accept-completion-fut (future (try (.accept ^Consumer (consumer 10) completion-subscriber) 
                                             (catch Exception e (fatal e))))]
=======
    (let [config (:config peer-group)
          release-ch (chan (clojure.core.async/dropping-buffer 100000))
          bind-addr (bind-addr config)
          external-addr (external-addr config)
          ports (allowable-ports config)]
>>>>>>> 23d0043e
      (assoc component 
             :bind-addr bind-addr 
             :external-addr external-addr
             :ports ports
             :resources (atom nil) 
             :release-ch release-ch)))

  (stop [{:keys [aeron resources release-ch] :as component}]
    (taoensso.timbre/info "Stopping Aeron")
    (try 
      (when-let [rs @resources]
        (let [{:keys [conn
                      send-subscriber 
                      acker-subscriber 
                      completion-subscriber 
                      accept-send-fut 
                      accept-acker-fut
                      accept-completion-fut]} rs] 
          (future-cancel accept-send-fut)
          (future-cancel accept-acker-fut)
          (future-cancel accept-completion-fut)
          (when send-subscriber (.close send-subscriber))
          (when acker-subscriber (.close acker-subscriber))
          (when completion-subscriber (.close completion-subscriber))
          (when conn (.close conn)))
        (reset! resources nil))
      (close! (:release-ch component))
      (catch Exception e (fatal e)))

    (assoc component :bind-addr nil :external-addr nil :site-resources nil :release-ch nil)))

(defn aeron [peer-group]
  (map->AeronConnection {:peer-group peer-group}))

(defmethod extensions/peer-site AeronConnection
  [messenger]
  {:aeron/ports (:ports messenger)
   :aeron/external-addr (:external-addr messenger)})

(def send-stream-id 1)
(def acker-stream-id 2)
(def completion-stream-id 3)

(defn aeron-channel [addr port]
  (format "udp://%s:%s" addr port))

(defmethod extensions/open-peer-site AeronConnection
  [messenger assigned]
  (let [inbound-ch (:inbound-ch (:messenger-buffer messenger))
        release-ch (:release-ch messenger)
        daemon (:acking-daemon messenger)

        ctx (.errorHandler (Aeron$Context.) no-op-error-handler)
        aeron (Aeron/connect ctx)

        channel (aeron-channel (:bind-addr messenger) (:aeron/port assigned))

        send-handler (data-handler (partial handle-sent-message inbound-ch))
        acker-handler (data-handler (partial handle-acker-message daemon))
        completion-handler (data-handler (partial handle-completion-message release-ch))

        send-subscriber (.addSubscription aeron channel send-stream-id send-handler)
        acker-subscriber (.addSubscription aeron channel acker-stream-id acker-handler)
        completion-subscriber (.addSubscription aeron channel completion-stream-id completion-handler)
        accept-send-fut (future (try (.accept ^Consumer (consumer 10) send-subscriber) 
                                     (catch Exception e (fatal e))))
        accept-acker-fut (future (try (.accept ^Consumer (consumer 10) acker-subscriber) 
                                      (catch Exception e (fatal e))))
        accept-completion-fut (future (try (.accept ^Consumer (consumer 10) completion-subscriber) 
                                           (catch Exception e (fatal e))))]
    (reset! (:resources messenger)
            {:conn aeron
             :accept-send-fut accept-send-fut
             :accept-acker-fut accept-acker-fut
             :accept-completion-fut accept-completion-fut
             :send-subscriber send-subscriber
             :acker-subscriber acker-subscriber
             :completion-subscriber completion-subscriber})))

(defmethod extensions/connect-to-peer AeronConnection
  [messenger event {:keys [aeron/external-addr aeron/port]}]
  (let [ctx (.errorHandler (Aeron$Context.) no-op-error-handler)
        aeron (Aeron/connect ctx)
        channel (aeron-channel external-addr port)
        send-pub (.addPublication aeron channel send-stream-id)
        acker-pub (.addPublication aeron channel acker-stream-id)
        completion-pub (.addPublication aeron channel completion-stream-id)]
    {:conn aeron :send-pub send-pub :acker-pub acker-pub :completion-pub completion-pub}))

(defmethod extensions/receive-messages AeronConnection
  [messenger {:keys [onyx.core/task-map] :as event}]
  (let [ms (or (:onyx/batch-timeout task-map) 1000)
        ch (:inbound-ch (:onyx.core/messenger-buffer event))
        timeout-ch (timeout ms)]
    (loop [segments [] i 0]
      (if (< i (:onyx/batch-size task-map))
        (if-let [v (first (alts!! [ch timeout-ch]))]
          (recur (conj segments v) (inc i))
          segments)
        segments))))

(defmethod extensions/send-messages AeronConnection
  [messenger event peer-link batch]
<<<<<<< HEAD
  (let [compress-f (:onyx.peer/compress-fn-impl (:onyx.core/peer-opts event))
        [len unsafe-buffer] (protocol/build-messages-msg-buf compress-f batch)
        pub ^uk.co.real_logic.aeron.Publication (:pub peer-link)
=======
  (let [[len unsafe-buffer] (protocol/build-messages-msg-buf batch)
        pub ^uk.co.real_logic.aeron.Publication (:send-pub peer-link)
>>>>>>> 23d0043e
        offer-f (fn [] (.offer pub unsafe-buffer 0 len))]
    (while (not (offer-f)))))

(defmethod extensions/internal-ack-message AeronConnection
  [messenger event peer-link message-id completion-id ack-val]
  (let [unsafe-buffer (protocol/build-acker-message message-id completion-id ack-val)
        pub ^uk.co.real_logic.aeron.Publication (:acker-pub peer-link)
        offer-f (fn [] (.offer pub unsafe-buffer 0 protocol/ack-msg-length))]
    (while (not (offer-f)))))

(defmethod extensions/internal-complete-message AeronConnection
  [messenger event id peer-link]
  (let [unsafe-buffer (protocol/build-completion-msg-buf id)
        pub ^uk.co.real_logic.aeron.Publication (:completion-pub peer-link) 
        offer-f (fn [] (.offer pub unsafe-buffer 0 protocol/completion-msg-length))]
    (while (not (offer-f)))))

(defmethod extensions/close-peer-connection AeronConnection
  [messenger event peer-link]
  (.close (:send-pub peer-link))
  (.close (:acker-pub peer-link))
  (.close (:completion-pub peer-link))
  (.close (:conn peer-link)) 
  {})<|MERGE_RESOLUTION|>--- conflicted
+++ resolved
@@ -4,13 +4,9 @@
               [taoensso.timbre :refer [fatal] :as timbre]
               [onyx.messaging.protocol-aeron :as protocol]
               [onyx.messaging.acking-daemon :as acker]
-<<<<<<< HEAD
-              [onyx.messaging.common :refer [choose-ip]]
-=======
               [onyx.messaging.common :refer [bind-addr external-addr allowable-ports]]
-              [onyx.compression.nippy :refer [decompress compress]]
->>>>>>> 23d0043e
-              [onyx.extensions :as extensions])
+              [onyx.extensions :as extensions]
+              [onyx.compression.nippy :refer [compress decompress]])
     (:import [uk.co.real_logic.aeron Aeron FragmentAssemblyAdapter]
              [uk.co.real_logic.aeron Aeron$Context]
              [uk.co.real_logic.agrona.concurrent UnsafeBuffer]
@@ -21,11 +17,6 @@
              [java.util.function Consumer]
              [java.util.concurrent TimeUnit]))
 
-<<<<<<< HEAD
-(defn handle-sent-message
-  [inbound-ch decompress-f ^UnsafeBuffer buffer offset length header]
-  (let [messages (protocol/read-messages-buf decompress-f buffer offset length)]
-=======
 (defrecord AeronPeerGroup [opts]
   component/Lifecycle
   (start [component]
@@ -55,9 +46,8 @@
     (assert port)
     {:aeron/port port}))
 
-(defn handle-sent-message [inbound-ch ^UnsafeBuffer buffer offset length header]
-  (let [messages (protocol/read-messages-buf buffer offset length)]
->>>>>>> 23d0043e
+(defn handle-sent-message [inbound-ch decompress-f ^UnsafeBuffer buffer offset length header]
+  (let [messages (protocol/read-messages-buf decompress-f buffer offset length)]
     (doseq [message messages]
       (>!! inbound-ch message))))
 
@@ -107,54 +97,19 @@
 
   (start [component]
     (taoensso.timbre/info "Starting Aeron")
-<<<<<<< HEAD
-
-    (let [inbound-ch (:inbound-ch (:messenger-buffer component))
-          daemon (:acking-daemon component)
-          decompress-f (:onyx.peer/decompress-fn-impl opts)
-          compress-f (:onyx.peer/compress-fn-impl opts)
-          release-ch (chan (clojure.core.async/dropping-buffer 100000))
-
-          _ (prn (:opts component) opts)
-
-          ;; TODO, correct port allocation
-          port (+ 40000 (rand-int 10000))
-          channel (format "udp://%s:%s" (choose-ip opts) port)
-
-          rand-stream-id (fn [] (rand-int 1000000))
-          send-stream-id (rand-stream-id)
-          acker-stream-id (rand-stream-id)
-          completion-stream-id (rand-stream-id)
-
-          ctx (.errorHandler (Aeron$Context.) no-op-error-handler)
-          aeron (Aeron/connect ctx)
-
-          send-handler (data-handler (partial handle-sent-message inbound-ch decompress-f))
-          acker-handler (data-handler (partial handle-acker-message daemon))
-          completion-handler (data-handler (partial handle-completion-message release-ch))
-
-          send-subscriber (.addSubscription aeron channel send-stream-id send-handler)
-          acker-subscriber (.addSubscription aeron channel acker-stream-id acker-handler)
-          completion-subscriber (.addSubscription aeron channel completion-stream-id completion-handler)
-          accept-send-fut (future (try (.accept ^Consumer (consumer 10) send-subscriber) 
-                                       (catch Exception e (fatal e))))
-          accept-acker-fut (future (try (.accept ^Consumer (consumer 10) acker-subscriber) 
-                                        (catch Exception e (fatal e))))
-          accept-completion-fut (future (try (.accept ^Consumer (consumer 10) completion-subscriber) 
-                                             (catch Exception e (fatal e))))]
-=======
     (let [config (:config peer-group)
           release-ch (chan (clojure.core.async/dropping-buffer 100000))
           bind-addr (bind-addr config)
           external-addr (external-addr config)
           ports (allowable-ports config)]
->>>>>>> 23d0043e
       (assoc component 
-             :bind-addr bind-addr 
-             :external-addr external-addr
-             :ports ports
-             :resources (atom nil) 
-             :release-ch release-ch)))
+        :bind-addr bind-addr 
+        :external-addr external-addr
+        :ports ports
+        :resources (atom nil) 
+        :release-ch release-ch
+        :decompress-f (or (:onyx.messaging/decompress-fn (:config peer-group)) decompress)
+        :compress-f (or (:onyx.messaging/compress-fn (:config peer-group)) compress))))
 
   (stop [{:keys [aeron resources release-ch] :as component}]
     (taoensso.timbre/info "Stopping Aeron")
@@ -206,7 +161,7 @@
 
         channel (aeron-channel (:bind-addr messenger) (:aeron/port assigned))
 
-        send-handler (data-handler (partial handle-sent-message inbound-ch))
+        send-handler (data-handler (partial handle-sent-message inbound-ch (:decompress-f messenger)))
         acker-handler (data-handler (partial handle-acker-message daemon))
         completion-handler (data-handler (partial handle-completion-message release-ch))
 
@@ -252,14 +207,8 @@
 
 (defmethod extensions/send-messages AeronConnection
   [messenger event peer-link batch]
-<<<<<<< HEAD
-  (let [compress-f (:onyx.peer/compress-fn-impl (:onyx.core/peer-opts event))
-        [len unsafe-buffer] (protocol/build-messages-msg-buf compress-f batch)
-        pub ^uk.co.real_logic.aeron.Publication (:pub peer-link)
-=======
-  (let [[len unsafe-buffer] (protocol/build-messages-msg-buf batch)
+  (let [[len unsafe-buffer] (protocol/build-messages-msg-buf (:compress-f messenger) batch)
         pub ^uk.co.real_logic.aeron.Publication (:send-pub peer-link)
->>>>>>> 23d0043e
         offer-f (fn [] (.offer pub unsafe-buffer 0 len))]
     (while (not (offer-f)))))
 
