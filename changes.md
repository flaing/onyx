--- conflicted
+++ resolved
@@ -1,11 +1,10 @@
-<<<<<<< HEAD
 #### 0.6.0
 
 - Dropped support for `:sequential` tasks.
 - Added metadata to all public API functions indicating which Onyx version they were added in.
 - "onyx.api/start-peers!" API renamed to "onyx.api/start-peers"
 - "onyx.api/shutdown-peers" is now idempotent
-=======
+
 #### 0.5.3
 
 - New feature: Flow Conditions. Flow Conditions let you manage predicates that route segments across tasks in your workflow.
@@ -18,7 +17,6 @@
 #### 0.5.1
 
 - Adds ctime to log entries. Useful for things like the dashboard and other log subscribers.
->>>>>>> 0633a7cc
 
 #### 0.5.0
 
